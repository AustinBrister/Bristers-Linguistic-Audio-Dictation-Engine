--- conflicted
+++ resolved
@@ -58,11 +58,7 @@
 ## Prerequisites
 
 ### System Requirements
-<<<<<<< HEAD
 - **Python 3.8-3.13** (Python 3.14+ not supported due to PyAudio compatibility)
-=======
-- **Python 3.8+** (note: Python 3.14 not working; use Python 3.13)
->>>>>>> d62d8b57
 - **Windows** (due to keyboard library requirements)
 
 ### Required Dependencies
