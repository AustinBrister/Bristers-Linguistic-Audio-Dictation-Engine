"""
Main window UI component for the Audio Recorder application.
"""
import tkinter as tk
from tkinter import messagebox, ttk
import threading
import logging
import pyperclip
import keyboard
from typing import Optional, Callable, Dict
from concurrent.futures import ThreadPoolExecutor

from config import config
from recorder import AudioRecorder
from transcriber import TranscriptionBackend, LocalWhisperBackend, OpenAIBackend
from hotkey_manager import HotkeyManager
from settings import settings_manager
from .tray import TrayManager


class UIStatusController:
    """Manages UI status updates and overlay display."""
    
    def __init__(self, main_window):
        """Initialize the status controller.
        
        Args:
            main_window: Reference to the main window instance.
        """
        self.main_window = main_window
    
    def update_status(self, status: str, show_overlay: bool = True):
        """Update status in both main window and overlay.
        
        Args:
            status: Status message to display.
            show_overlay: Whether to show the overlay.
        """
        # Update main window status
        if self.main_window.status_label:
            self.main_window.status_label.config(text=f"Status: {status}")
        
        # Update overlay if requested
        if show_overlay:
            self.main_window.show_status_overlay(status)
        else:
            # Hide overlay when show_overlay is False
            self.main_window.show_status_overlay("")
    
    def clear_status(self):
        """Clear the status overlay."""
        self.main_window.show_status_overlay("")
    
<<<<<<< HEAD
    def update_status_with_auto_hide(self, status: str):
        """Update status with overlay that automatically hides after delay.
        
        Args:
            status: Status message to display.
        """
        # Update main window status
        if self.main_window.status_label:
            self.main_window.status_label.config(text=f"Status: {status}")
        
        # Show overlay and schedule auto-hide
        self.main_window.show_status_overlay(status)
        self.main_window.root.after(config.OVERLAY_HIDE_DELAY_MS, self.clear_status)
=======
    def update_status_with_auto_clear(self, status: str, delay_ms: int = None):
        """Update status with automatic clearing after a delay.
        
        Args:
            status: Status message to display.
            delay_ms: Delay in milliseconds before clearing. Uses config default if None.
        """
        from config import config
        delay = delay_ms or config.OVERLAY_HIDE_DELAY_MS
        
        # Update status and show overlay
        self.update_status(status, show_overlay=True)
        
        # Schedule clearing after delay
        self.main_window.root.after(delay, self.clear_status)
>>>>>>> fdb25244


class MainWindow:
    """Main application window with GUI controls and coordination logic."""
    
    def __init__(self):
        """Initialize the main window."""
        self.root = tk.Tk()
        self.root.title("Audio Recorder")
        self.root.geometry(config.MAIN_WINDOW_SIZE)
        self.root.withdraw()  # Hide initially
        
        # Initialize components
        self.recorder = AudioRecorder()
        self.transcription_backends: Dict[str, TranscriptionBackend] = {}
        self.current_backend: Optional[TranscriptionBackend] = None
        self.hotkey_manager: Optional[HotkeyManager] = None
        self.tray_manager = TrayManager()
        self.executor = ThreadPoolExecutor(max_workers=2)
        
        # UI components
        self.status_label: Optional[tk.Label] = None
        self.model_choice = tk.StringVar(value="local_whisper")
        self.model_combobox: Optional[ttk.Combobox] = None
        self.transcription_text: Optional[tk.Text] = None
        self.start_button: Optional[ttk.Button] = None
        self.stop_button: Optional[ttk.Button] = None
        self.cancel_button: Optional[ttk.Button] = None
        
        # Status management
        self.status_controller = UIStatusController(self)
        
        # Create overlay window
        self.overlay = tk.Toplevel(self.root)
        self.overlay.title("")
        self.overlay.geometry(config.OVERLAY_SIZE)
        self.overlay.attributes('-topmost', True)
        self.overlay.overrideredirect(True)
        self.overlay.withdraw()
        
        self.overlay_label = tk.Label(self.overlay, text="", bg='black', fg='white', pady=5)
        self.overlay_label.pack(fill=tk.BOTH, expand=True)
        
        # Setup components
        self._setup_transcription_backends()
        self._setup_gui()
        self._setup_hotkeys()
        self._setup_tray()
        
        # Handle window close event
        self.root.protocol('WM_DELETE_WINDOW', self.on_closing)
        
        logging.info("Main window initialized")
    
    def _setup_transcription_backends(self):
        """Initialize transcription backends."""
        # Local Whisper backend
        self.transcription_backends['local_whisper'] = LocalWhisperBackend()
        
        # OpenAI backends
        self.transcription_backends['api_whisper'] = OpenAIBackend('api_whisper')
        self.transcription_backends['api_gpt4o'] = OpenAIBackend('api_gpt4o')
        self.transcription_backends['api_gpt4o_mini'] = OpenAIBackend('api_gpt4o_mini')
        
        # Set default backend
        self.current_backend = self.transcription_backends['local_whisper']
    
    def _setup_gui(self):
        """Create and configure the main GUI interface."""
        # Create menu bar
        menubar = tk.Menu(self.root)
        self.root.config(menu=menubar)
        
        # Create File menu
        file_menu = tk.Menu(menubar, tearoff=0)
        menubar.add_cascade(label="File", menu=file_menu)
        file_menu.add_command(label="Exit", command=self.quit_app)
        
        # Create Settings menu
        settings_menu = tk.Menu(menubar, tearoff=0)
        menubar.add_cascade(label="Settings", menu=settings_menu)
        settings_menu.add_command(label="Configure Hotkeys", command=self.open_hotkey_settings)
        
        # Create Tools menu
        tools_menu = tk.Menu(menubar, tearoff=0)
        menubar.add_cascade(label="Tools", menu=tools_menu)
        tools_menu.add_command(label="Configure FFmpeg...", command=self.configure_ffmpeg)
        
        # Main frame with padding
        main_frame = ttk.Frame(self.root, padding=10)
        main_frame.pack(fill=tk.BOTH, expand=True)
        
        # Status label
        self.status_label = ttk.Label(main_frame, text="Status: Ready")
        self.status_label.pack(pady=10)
        
        # Model selection
        model_frame = ttk.Frame(main_frame)
        model_frame.pack(pady=5, fill=tk.X)
        
        # Create a centered container for the model selection
        center_frame = ttk.Frame(model_frame)
        center_frame.pack(expand=True)
        
        ttk.Label(center_frame, text="Model:").pack(side=tk.LEFT, padx=(0, 5))
        
        self.model_combobox = ttk.Combobox(center_frame, textvariable=self.model_choice, 
                                          width=25, state="readonly")
        self.model_combobox['values'] = config.MODEL_CHOICES
        self.model_combobox.set(config.MODEL_CHOICES[0])  # Default to first choice
        self.model_combobox.bind('<<ComboboxSelected>>', self.on_model_changed)
        self.model_combobox.pack(side=tk.LEFT)
        
        # Buttons frame
        buttons_frame = ttk.Frame(main_frame)
        buttons_frame.pack(pady=10, fill=tk.X)
        
        self.start_button = ttk.Button(buttons_frame, text="Start Recording", 
                                      command=self.start_recording)
        self.start_button.pack(side=tk.LEFT, expand=True, fill=tk.X, padx=5)
        
        self.stop_button = ttk.Button(buttons_frame, text="Stop Recording", 
                                     command=self.stop_recording, state=tk.DISABLED)
        self.stop_button.pack(side=tk.LEFT, expand=True, fill=tk.X, padx=5)
        
        self.cancel_button = ttk.Button(main_frame, text="Stop", 
                                       command=self.cancel_transcription, state=tk.DISABLED)
        self.cancel_button.pack(pady=5, fill=tk.X)
        
        # Transcription display
        self.transcription_text = tk.Text(main_frame, height=3, wrap=tk.WORD, relief=tk.FLAT,
                                         font=('TkDefaultFont', 9), bg=self.root.cget('bg'))
        self.transcription_text.pack(padx=0, pady=(10, 0), fill=tk.X)
        self.transcription_text.config(state=tk.DISABLED)
    
    def _setup_hotkeys(self):
        """Setup hotkey management."""
        hotkeys = settings_manager.load_hotkey_settings()
        self.hotkey_manager = HotkeyManager(hotkeys)
        self.hotkey_manager.set_callbacks(
            on_record_toggle=self.toggle_recording,
            on_cancel=self.cancel_transcription,
<<<<<<< HEAD
            on_status_update=self.status_controller.update_status,
            on_status_update_auto_hide=self.status_controller.update_status_with_auto_hide
=======
            on_status_update=self.status_controller.update_status_with_auto_clear,
            is_transcribing_fn=lambda: self.current_backend and self.current_backend.is_transcribing
>>>>>>> fdb25244
        )
    
    def _setup_tray(self):
        """Setup system tray."""
        self.tray_manager.set_callbacks(
            on_show=self.show_window,
            on_quit=self.quit_app
        )
    
    def show_window(self):
        """Show the main window."""
        self.root.deiconify()
        self.root.state('normal')
        logging.info("Main window shown")
    
    def hide_window(self):
        """Hide the main window."""
        self.root.withdraw()
        self.tray_manager.show_tray()
        logging.info("Main window hidden")
    
    def on_closing(self):
        """Handle window closing event."""
        self.hide_window()
    
    def start_recording(self):
        """Start audio recording."""
        if self.recorder.start_recording():
            self.start_button.config(state=tk.DISABLED)
            self.stop_button.config(state=tk.NORMAL)
            self.cancel_button.config(state=tk.NORMAL)
            self.status_controller.update_status("Recording...")
            logging.info("Recording started from GUI")
    
    def stop_recording(self):
        """Stop audio recording and start transcription."""
        if self.recorder.stop_recording():
            self.start_button.config(state=tk.DISABLED)
            self.stop_button.config(state=tk.DISABLED)
            self.status_controller.update_status("Processing...")
            
            # Save recording
            self.recorder.save_recording()
            
            # Start transcription in thread pool
            future = self.executor.submit(self._transcribe_audio)
            logging.info("Recording stopped, transcription started")
    
    def toggle_recording(self):
        """Toggle between starting and stopping recording."""
        if not self.recorder.is_recording:
            self.start_recording()
        else:
            self.stop_recording()
    
    def cancel_transcription(self):
        """Cancel recording or transcription."""
        overlay_cleared = False
        
        if self.recorder.is_recording:
            self.recorder.stop_recording()
            self.start_button.config(state=tk.NORMAL)
            self.stop_button.config(state=tk.DISABLED)
            self.status_controller.update_status("Cancelled")
            self.root.after(config.OVERLAY_HIDE_DELAY_MS, self.status_controller.clear_status)
            overlay_cleared = True
        
        if self.current_backend and self.current_backend.is_transcribing:
            self.current_backend.cancel_transcription()
            self.status_controller.update_status("Canceling...")
            self.root.after(config.OVERLAY_HIDE_DELAY_MS, self.status_controller.clear_status)
            overlay_cleared = True
        
        # If neither recording nor transcribing, ensure overlay is still cleared
        if not overlay_cleared:
            self.status_controller.clear_status()
        
        self.cancel_button.config(state=tk.DISABLED)
    
    def _transcribe_audio(self):
        """Transcribe audio in background thread."""
        try:
            self.status_controller.update_status("Transcribing...")
            
            # Transcribe using current backend
            transcribed_text = self.current_backend.transcribe(config.RECORDED_AUDIO_FILE)
            
            # Update UI on main thread
            self.root.after(0, self._on_transcription_complete, transcribed_text)
            
        except Exception as e:
            logging.error(f"Transcription failed: {e}")
            self.root.after(0, self._on_transcription_error, str(e))
    
    def _on_transcription_complete(self, transcribed_text: str):
        """Handle transcription completion on main thread."""
        # Update transcription display
        self.transcription_text.config(state=tk.NORMAL)
        self.transcription_text.delete(1.0, tk.END)
        self.transcription_text.insert(tk.END, f"Transcription: {transcribed_text}")
        self.transcription_text.config(state=tk.DISABLED)
        
        # Auto-paste the transcription
        self._paste_text(transcribed_text)
        
        # Clear the overlay and update status
        self.status_controller.clear_status()
        self.status_controller.update_status("Ready (Pasted)", show_overlay=False)
        self.cancel_button.config(state=tk.DISABLED)
        self.start_button.config(state=tk.NORMAL)
        
        logging.info("Transcription completed and pasted")
    
    def _on_transcription_error(self, error_message: str):
        """Handle transcription error on main thread."""
        # Clear the overlay first
        self.status_controller.clear_status()
        
        messagebox.showerror("Error", f"Transcription failed: {error_message}")
        self.status_controller.update_status("Ready", show_overlay=False)
        self.cancel_button.config(state=tk.DISABLED)
        self.start_button.config(state=tk.NORMAL)
    
    def _paste_text(self, text: str):
        """Paste text at current cursor position."""
        # Copy to clipboard
        pyperclip.copy(text)
        
        # Small delay to ensure hotkey is fully processed and keyboard events are cleared
        self.root.after(100, lambda: keyboard.send('ctrl+v'))
    
    def on_model_changed(self, event=None):
        """Handle model selection change."""
        display_value = self.model_combobox.get()
        internal_value = config.MODEL_VALUE_MAP.get(display_value)
        
        if internal_value and internal_value in self.transcription_backends:
            self.current_backend = self.transcription_backends[internal_value]
            self.model_choice.set(internal_value)
            logging.info(f"Model changed to: {internal_value}")
    
    def show_status_overlay(self, message: str):
        """Show status overlay with message."""
        if message:
            # Position overlay near mouse cursor
            x = self.root.winfo_pointerx() + 10
            y = self.root.winfo_pointery() + 10
            self.overlay.geometry(f"+{x}+{y}")
            
            self.overlay_label.config(text=message)
            self.overlay.deiconify()
        else:
            self.overlay.withdraw()
    
    def open_hotkey_settings(self):
        """Open hotkey configuration dialog."""
        from .hotkey_dialog import HotkeyDialog
        dialog = HotkeyDialog(self.root, self.hotkey_manager)
        dialog.show()
    
    def configure_ffmpeg(self):
        """Show FFmpeg configuration dialog."""
        from .ffmpeg_dialog import FFmpegConfigDialog
        from tkinter import messagebox
        
        dialog = FFmpegConfigDialog(self.root)
        if dialog.show_config_dialog():
            # Reset the local whisper backend to use new ffmpeg config
            if 'local_whisper' in self.transcription_backends:
                backend = self.transcription_backends['local_whisper']
                if hasattr(backend, 'reset_ffmpeg_config'):
                    backend.reset_ffmpeg_config()
                    messagebox.showinfo("FFmpeg Configured", 
                                      "FFmpeg has been reconfigured. Local Whisper should now work.")
    
    def quit_app(self):
        """Quit the application."""
        logging.info("Quitting application")
        self.cleanup()
        self.root.quit()
    
    def cleanup(self):
        """Clean up resources."""
        try:
            # Clear any remaining overlay
            self.status_controller.clear_status()
            
            if self.hotkey_manager:
                self.hotkey_manager.cleanup()
            
            if self.tray_manager:
                self.tray_manager.cleanup()
            
            if self.recorder:
                self.recorder.cleanup()
            
            if self.executor:
                self.executor.shutdown(wait=False)
                
            logging.info("Main window cleanup completed")
            
        except Exception as e:
            logging.error(f"Error during cleanup: {e}")
    
    def run(self):
        """Start the main application loop."""
        self.root.attributes('-topmost', True)
        self.root.deiconify()  # Show window
        
        try:
            self.root.mainloop()
        finally:
            self.cleanup()<|MERGE_RESOLUTION|>--- conflicted
+++ resolved
@@ -51,21 +51,6 @@
         """Clear the status overlay."""
         self.main_window.show_status_overlay("")
     
-<<<<<<< HEAD
-    def update_status_with_auto_hide(self, status: str):
-        """Update status with overlay that automatically hides after delay.
-        
-        Args:
-            status: Status message to display.
-        """
-        # Update main window status
-        if self.main_window.status_label:
-            self.main_window.status_label.config(text=f"Status: {status}")
-        
-        # Show overlay and schedule auto-hide
-        self.main_window.show_status_overlay(status)
-        self.main_window.root.after(config.OVERLAY_HIDE_DELAY_MS, self.clear_status)
-=======
     def update_status_with_auto_clear(self, status: str, delay_ms: int = None):
         """Update status with automatic clearing after a delay.
         
@@ -81,7 +66,6 @@
         
         # Schedule clearing after delay
         self.main_window.root.after(delay, self.clear_status)
->>>>>>> fdb25244
 
 
 class MainWindow:
@@ -224,13 +208,8 @@
         self.hotkey_manager.set_callbacks(
             on_record_toggle=self.toggle_recording,
             on_cancel=self.cancel_transcription,
-<<<<<<< HEAD
-            on_status_update=self.status_controller.update_status,
-            on_status_update_auto_hide=self.status_controller.update_status_with_auto_hide
-=======
             on_status_update=self.status_controller.update_status_with_auto_clear,
             is_transcribing_fn=lambda: self.current_backend and self.current_backend.is_transcribing
->>>>>>> fdb25244
         )
     
     def _setup_tray(self):
